[package]
name = "tendermint-proto"
<<<<<<< HEAD
version = "0.2.0"
=======
version = "0.17.0-rc1"
>>>>>>> 6be5ebf8
authors = ["Greg Szabo <greg@informal.systems>"]
edition = "2018"
license = "Apache-2.0"
repository = "https://github.com/informalsystems/tendermint-rs/tree/master/proto"
readme     = "README.md"
categories = ["cryptography", "cryptography::cryptocurrencies", "database"]
keywords   = ["blockchain", "tendermint", "proto"]

description = """
    tendermint-proto is a the Rust implementation of the Tendermint proto structs.
    """

[package.metadata.docs.rs]
all-features = true

[dependencies]
prost = { version = "0.6" }
prost-types = { version = "0.6" }
bytes = "0.5"
anomaly = "0.2"
thiserror = "1.0"
serde = { version = "1.0", features = ["derive"] }
subtle-encoding = "0.5"
serde_bytes = "0.11"
num-traits = "0.2"
num-derive = "0.3"
chrono = { version = "0.4", features = ["serde"] }

[dev-dependencies]
serde_json = "1.0"<|MERGE_RESOLUTION|>--- conflicted
+++ resolved
@@ -1,10 +1,6 @@
 [package]
 name = "tendermint-proto"
-<<<<<<< HEAD
-version = "0.2.0"
-=======
 version = "0.17.0-rc1"
->>>>>>> 6be5ebf8
 authors = ["Greg Szabo <greg@informal.systems>"]
 edition = "2018"
 license = "Apache-2.0"
