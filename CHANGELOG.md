## v0.17.0-rc3

*Nov 18, 2020*

This release candidate focuses primarily on small but important fixes to our
serialization infrastructure.

### BREAKING CHANGES:

- `[tendermint-proto]` The `DomainType` trait has now been renamed to
  `Protobuf` to clarify its purpose throughout the codebase. ([#672])
- `[tendermint-rpc, tendermint-light-client]` Upgrade Tokio to version 0.3.0 ([#683])
  - Upgrade `hyper` to `v0.14-dev`
  - Upgrade `async-tungstenite` to `v0.10`

### BUG FIXES:

- `[tendermint]` (Since v0.17.0-rc2) Fix abci::Data serialization to base64-encoded string. ([#667])
- `[tendermint]` (Since v0.17.0-rc2) Simplify abci::Log serialization ([#667])
- `[tendermint]` (Since v0.17.0-rc2) consensus::State backwards compatibility for deserialization ([#679])

### IMPROVEMENTS:

- `[rpc]` A new RPC probe (in the `rpc-probe` directory) has been added to
  facilitate quick, pre-scripted interactions with a Tendermint node (via its
  WebSocket endpoint). This aims to help improve testing and compatibility
  between Tendermint in Go and Rust. ([#653])

[#653]: https://github.com/informalsystems/tendermint-rs/pull/653
[#667]: https://github.com/informalsystems/tendermint-rs/issues/667
[#672]: https://github.com/informalsystems/tendermint-rs/pull/672
<<<<<<< HEAD
[#683]: https://github.com/informalsystems/tendermint-rs/issues/683

=======
[#679]: https://github.com/informalsystems/tendermint-rs/issues/679
>>>>>>> 91bc1f61

## v0.17.0-rc2

*Nov 11, 2020*

The primary focal points for this release are supporting [ibc-rs] and 
increasing compatibility with
[Tendermint v0.34.0](https://github.com/tendermint/tendermint/blob/master/UPGRADING.md#v0340).

We are also progressively refactoring the codebase to facilitate a clearer 
separation between our domain types (where we want to ensure correctness of the
data structures) and our serialization types. See [#654] for the ongoing work
on this front.

**NB**: more breaking changes are anticipated for the v0.17.0-rc3 release in
terms of our data structures and serialization approach. We would generally
recommend waiting until v0.17.0-rc3 to upgrade.

### BREAKING CHANGES:

- `[tendermint]` Direct serialization capabilities have been removed from the
  domain types. They are temporarily available in the `protos` crate. **NB:
  this is unstable and is planned to change again in v0.17.0-rc3**. ([#639])
- `[tendermint]` Work has started on making it compulsory to construct domain
  types by way of their constructors to ensure validity. This work is scheduled
  for completion in v0.17.0-rc3. ([#639])

### BUG FIXES:

- `[light-client]` Fix bug where a commit with only absent signatures would be
  deemed valid instead of invalid ([#650])
- `[light-client]` Revert a change introduced in [#652] that would enable DoS attacks,
  where full nodes could spam the light client with massive commits (eg. 10k validators).
- `[tendermint]` (Since v0.17.0-rc1) CanonicalBlockId is now correctly decoded to `None`
  in `CanonicalVote` and `CanonicalProposal` when its hash is empty.
- `[tendermint]` (Since v0.17.0-rc1) Time serialization fix (part of [#665])
- `[tendermint-proto]` (Since v0.17.0-rc1) Timestamp serialization fix (part of [#665])

### FEATURES:

- `[tendermint/proto-compiler]` Protobuf structs generator now also accepts commit IDs from the Tendermint Go repository ([#660])


[#650]: https://github.com/informalsystems/tendermint-rs/issues/650
[#652]: https://github.com/informalsystems/tendermint-rs/pulls/652
[#639]: https://github.com/informalsystems/tendermint-rs/pull/639
[#654]: https://github.com/informalsystems/tendermint-rs/issues/654
[#660]: https://github.com/informalsystems/tendermint-rs/issues/660
[#663]: https://github.com/informalsystems/tendermint-rs/issues/663
[#665]: https://github.com/informalsystems/tendermint-rs/issues/665
[ibc-rs]: https://github.com/informalsystems/ibc-rs/

## v0.17.0-rc1

*Oct 15, 2020*

This release is primarily about upgrading for compatibility with 
[Tendermint Core
v0.34](https://github.com/tendermint/tendermint/blob/master/UPGRADING.md#v0340)
and the [Cosmos Stargate release](https://stargate.cosmos.network/). 
The heart of that work was replacing amino serialization with Protocol Buffers - 
see the new [proto crate](./proto) for all protobuf files and generated types. 
The protobuf files were duplicated from [Tendermint
Core](https://github.com/tendermint/tendermint/tree/v0.34.0-rc5/proto/tendermint).

To improve developer ergonomics and reduce future impact on the codebase from
serialization, the generated protobuf types are not used directly in public
APIs; rather, we introduce the notion of `DomainTypes` for each type to be used
in Rust APIs, and implement conversions to and from the
corresponding generated protobuf type for binary serialization.

Other improvements in this release include a new and improved WebSocket client,
a new light-client initialization API,
and the introduction of Model Based Testing for the light client, which allows
us to automatically generate complex tests for the light client based on a
formal model of the protocol in TLA+.

Since this is a pretty big release with many breaking changes, we currently aim
to ship additional release candidates where the focus will be on additional
testing and greater compatibility with dependent projects.

### BREAKING CHANGES:

- `[rpc]` The RPC client interface has been refactored. The
  `Client` struct is now `HttpClient` and is enabled with the `http-client`
  feature. It provides all RPC endpoints except the subscription related ones.
- `[rpc]` The EventListener was replaced with a new and improved
  WebSocketClient for more robust event subscriptions. It can be enabled with the
  `websocket-client` feature. Subscriptions are exposed using unbounded
  channels. ([#516])
  
- `[tendermint]` Removed all trace of Amino, including `amino_types` modules. 
   All types are now `DomainType`s implementing Protobuf-encoding using Prost. 
   ([#504], [#535], [#536], [#585])

- `[tendermint]` Protocol breaking changes for compatibility with Tendermint Core v0.34 (and the Cosmos Stargate release) ([#305]):
    - Validators are now sorted by voting power (descending) 
    and address (ascending). ([#506])
    - Remove PubKey field from DuplicateVoteEvidence ([#502])
    - Fix hash of empty Merkle tree to comply with RFC6962 ([#498])
    - All binary encoding is done via protobuf3 instead of amino 
   ([#504], [#535], [#536], [#585])
    - Various updates to JSON encoding ([#505])

### FEATURES:

- `[light-client]` Introduce builder API for light client initialization
  ([#583])
- `[rpc]` The subscription client interface provides a structured `Query`
  mechanism to help ensure compile-time validity of subscription queries. ([#584])
- `[rpc]` Support unsubscribing from events ([#516])
  mechanism to help ensure compile-time validity of subscription queries. ([#584])
- `[spec]` TLA+ for the Tendermint consensus algorithm including proof
  forks can only be caused by +1/3 Byzantine validators
  committing equivocation or amnesia attacks. ([#496])
- `[spec]` English spec of light client attacks and evidence required to
  correctly handle them ([#526])
- `[tendermint]` Implement `fmt::UpperHex` for `Transaction` ([#613])
- `[testgen]` Various features and improvements to support model-based testing with 
    the [Apalache model checker] ([#414])

### IMPROVEMENTS:

- [`light-client]` Start using model-based testing to test Light Client
  executions against traces emitted from the TLA+ model ([#414])
- `[rpc]` A `WebSocketClient` is now provided to facilitate event
  subscription for a limited range of RPC events over a WebSocket connection.
  See the [Tendermint `/subscribe` endpoint's](https://docs.tendermint.com/master/rpc/#/Websocket/subscribe)
  and the `tendermint-rpc` crate's docs for more details.
  To access this struct you need to enable both the `client`, `subscription`
  and `transport_websocket` features when using the `tendermint-rpc` crate.
  ([#516])
- `[rpc]` The subscription client interface provides a structured `Query`
  mechanism to help ensure compile-time validity of subscription queries.
  See the crate docs and [#584] for details.
- `[rpc]` The RPC request and response types' fields are now all publicly
  accessible ([#636]).

- `[tendermint | rpc | light-client]` Crates now compile to WASM on the `wasm32-unknown-unknown` and `wasm32-wasi` targets ([#463])
- Dependency updates: 
    - Update sled to 0.34 ([#490])
    - Update k256 to v0.5 ([#578])
    - Remove tai64 crate  ([#603])

### BUG FIXES:

- `[rpc]` Correctly handles control and keep-alive messages ([#516], [#590])
- `[rpc]` More robust handling of concurrency issues ([#311], [#313])



[#305]: https://github.com/informalsystems/tendermint-rs/issues/305
[#311]: https://github.com/informalsystems/tendermint-rs/issues/311
[#313]: https://github.com/informalsystems/tendermint-rs/issues/313
[#414]: https://github.com/informalsystems/tendermint-rs/issues/414
[#524]: https://github.com/informalsystems/tendermint-rs/issues/524
[#526]: https://github.com/informalsystems/tendermint-rs/issues/526
[#498]: https://github.com/informalsystems/tendermint-rs/issues/498
[#463]: https://github.com/informalsystems/tendermint-rs/issues/463
[#496]: https://github.com/informalsystems/tendermint-rs/issues/496
[#502]: https://github.com/informalsystems/tendermint-rs/issues/502
[#504]: https://github.com/informalsystems/tendermint-rs/issues/504
[#505]: https://github.com/informalsystems/tendermint-rs/issues/505
[#506]: https://github.com/informalsystems/tendermint-rs/issues/506
[#516]: https://github.com/informalsystems/tendermint-rs/pull/516
[#535]: https://github.com/informalsystems/tendermint-rs/issues/535
[#536]: https://github.com/informalsystems/tendermint-rs/issues/536
[#547]: https://github.com/informalsystems/tendermint-rs/issues/547
[#578]: https://github.com/informalsystems/tendermint-rs/pull/578
[#583]: https://github.com/informalsystems/tendermint-rs/pull/583
[#584]: https://github.com/informalsystems/tendermint-rs/pull/584
[#585]: https://github.com/informalsystems/tendermint-rs/issues/585
[#590]: https://github.com/informalsystems/tendermint-rs/issues/590
[#603]: https://github.com/informalsystems/tendermint-rs/pull/603
[#636]: https://github.com/informalsystems/tendermint-rs/pull/636

## v0.16.0

*Aug 31, 2020*

This release is the first release of the [testgen][testgen-dir] utility, 
a generator for Tendermint types for unit and integration tests and for model-based testing. 
It is a utility for producing tendermint datastructures from minimal input, targeted for testing.

The release also contains various Rust API-breaking changes. It remains compatible with v0.33 of Tendermint Core.

 ⚠️ ️Deprecation warning ⚠️ : The `lite` module was removed. Please take a look at the [light-client][light-client-dir] crate.

### BREAKING CHANGES:

- [repo] CHANGES.md renamed to CHANGELOG.md
- [tendermint] Eliminate use of `signatory` wrapper crate in favour of underlying `ed25519-dalek` and `k256` crates. `ed25519-dalek` is now v1.0 and `k256` provides a pure Rust implementation of secp256k1 rather than wrapping the C library ([#522])
- [tendermint] Remove `lite` and `lite_impl` modules. See the new `light-client`
  crate ([#500])

### FEATURES:

- [tendermint/proto] A tendermint-proto crate was created that contains the Rust structs for protobuf,
preparing for compatibility with Tendermint Core v0.34 ([#508])
- [tendermint/proto-compiler] A tendermint-proto-compiler crate was created that generates the tendermint-proto structs from the Tendermint Core Protobuf definitions.
- [testgen] Introduce the `testgen` crate for generating Tendermint types from
  minimal input ([#468])

### IMPROVEMENTS:

- [light-client] Use the `testgen` for generating tests
- [light-client] Use primary error as context of `NoWitnessLeft` error ([#477])
- [repo] Various improvements to documentation and crate structure
- [repo] Add CONTRIBUTING.md document ([#470])
- [specs] Updates to fork detection English spec for evidence handling in
  Tendermint and IBC ([#479])
- [specs] Model checking results and updates for the fast sync TLA+ spec ([#466])

### BUG FIXES:

- [light-client] Fix to reject headers from the future ([#474])

[light-client-dir]: https://github.com/informalsystems/tendermint-rs/tree/master/light-client
[testgen-dir]: https://github.com/informalsystems/tendermint-rs/tree/master/testgen

[#466]: https://github.com/informalsystems/tendermint-rs/pull/466
[#468]: https://github.com/informalsystems/tendermint-rs/pull/468
[#470]: https://github.com/informalsystems/tendermint-rs/pull/470
[#474]: https://github.com/informalsystems/tendermint-rs/pull/474
[#477]: https://github.com/informalsystems/tendermint-rs/pull/477
[#479]: https://github.com/informalsystems/tendermint-rs/pull/479
[#500]: https://github.com/informalsystems/tendermint-rs/pull/500
[#508]: https://github.com/informalsystems/tendermint-rs/pull/508
[#522]: https://github.com/informalsystems/tendermint-rs/pull/522

## v0.15.0

*July 17, 2020*

This release is the first official release of the revamped [light-client][light-client-dir] library and the [light-node][light-node-dir] command-line interface.
Together they provide a complete Tendermint light client implementation that performs squential and skipping verification
and attempts to detect forks across its peers. Complete TLA+ specifications for light client verification are included,
along with work-in-progress specs for fork detection. The implementation is compatible with v0.33 of Tendermint Core.

Note that both the [light-client][light-client-dir]  and [light-node][light-node-dir] crates are to be considered experimental software that will still undergo a 
lot of improvements and iterations. The goal of releasing an early version of our Light Client is to make it accessible, to get people use it, and to receive feedback.

An overview of the current design of the light client is provided in [ADR-006]
and [ADR-007].


 ⚠️ ️Deprecation warning ⚠️ : This might be the last release containing the [lite][lite-dir] module. Please take a look at the [light-client][light-client-dir] crate.

### BREAKING CHANGES:

- [repo] make secp256k1 dependency optional ([#441])

### FEATURES:

- [light-client] Rewrite and expansion of `lite`, the prior light client
  verification module, into a new fully-featured `light-client` crate. The crate provides a db, 
  functions for complete light client verification, peer management, fork detection, and evidence reporting,
  along with extensive testing. Components are composed via a `Supervisor`, which is run in its own thread, 
  and exposes a Handle trait to broker access to underlying state and
  functionality. See the [light-client][light-client-dir] crate for details.
- [light-node] New binary crate with CLI for running the light client as a daemon,
  complete with an rpc server for querying the latest state of the light node
  while it syncs with the blockchain. See the [light-node][light-node-dir] crate
  for details.

### BUG FIXES:

- [tendermint/validator] Sort validators by address on deserialization ([#410])
- [tendermint/validator] Fix deserializing Update struct when power field is 0
  ([#451])
- [tendermint/abci] Fix DeliverTx response deserialization issues with
  gasWanted, gasUsed, and data fields ([#432])
- [tendermint/lite_impl] Fix header.hash for height 1 ([#438])

[#410]: https://github.com/informalsystems/tendermint-rs/pull/410
[#432]: https://github.com/informalsystems/tendermint-rs/pull/432
[#438]: https://github.com/informalsystems/tendermint-rs/pull/438
[#441]: https://github.com/informalsystems/tendermint-rs/pull/441
[#451]: https://github.com/informalsystems/tendermint-rs/pull/451

[ADR-006]: https://github.com/informalsystems/tendermint-rs/blob/master/docs/architecture/adr-006-light-client-refactor.md
[ADR-007]: https://github.com/informalsystems/tendermint-rs/blob/master/docs/architecture/adr-007-light-client-supervisor-ergonomics.md

[lite-dir]: ./tendermint/src/lite
[light-client-dir]: ./light-client
[light-node-dir]: ./light-node/

## [0.14.1] (2020-06-23)

- Update `prost-amino`/`prost-amino-derive` to v0.6 ([#367])

[#367]: https://github.com/informalsystems/tendermint-rs/issues/367
[0.14.1]: https://github.com/informalsystems/tendermint-rs/pull/368

## [0.14.0] (2020-06-19)

This release mainly targets compatibility with Tendermint [v0.33.x] but contains a lot of smaller improvements regarding testing and (de)serialization.
Also noteworthy is that the rpc module was broken out into a separate crate ([tendermint-rpc]).

⚠️ ️Deprecation warning ⚠️ : This might be that last release containing the [lite] module.
It will be replaced with the [light-client][light-client-dir] crate (soon).

CommitSig:
- Refactored CommitSig into a more Rust-friendly enum. ([#247])
- Added CommitSig compatibility code to Absent vote ([#260])
- Added CommitSig timestamp zero-check compatibility code ([#259])

Testing:
- Configure integration test against latest tendermint-go to continue on error ([#304])
- Add integration test to track tendermint-go v0.33.5 ([#304])
- Remove test for hard-coded version in `abci_info` ([#304])

Serialization:
- Refactor serializers library to use modules, give a nicer annotation to structs and separated into its own folder. ([#247])
- Added nullable Vec<u8> serialization ([#247])
- Moved/created tests for serialization in the same library and locked library to local crate ([#263])
- Made serialization tests symmetric ([#261])

RPC:
- Tendermint-Go v0.33 compatibility ([#184])
  - `abci_info`, `abci_query`, `block_results`, `genesis` structs
  - serialization/deserialization fixes
  - Updated/fixed integration tests
- Move into its own crate ([#338])
  - Feature guard `rpc::client` (makes networking an optional dependency) ([#343])

CI:
- Moved to GitHub Actions ([#120])
- Updated crates.io badges ([#120])
- Enabled integration tests in CI with Tendermint-Go node service ([#120])
- Exclude changes in docs folder to trigger CI execution ([#309])

[#120]: https://github.com/informalsystems/tendermint-rs/issues/120
[#184]: https://github.com/informalsystems/tendermint-rs/issues/184
[#247]: https://github.com/informalsystems/tendermint-rs/issues/247
[#259]: https://github.com/informalsystems/tendermint-rs/issues/259
[#260]: https://github.com/informalsystems/tendermint-rs/issues/260
[#261]: https://github.com/informalsystems/tendermint-rs/issues/261
[#263]: https://github.com/informalsystems/tendermint-rs/issues/263
[#304]: https://github.com/informalsystems/tendermint-rs/issues/304
[#309]: https://github.com/informalsystems/tendermint-rs/issues/309
[#338]: https://github.com/informalsystems/tendermint-rs/pull/338
[#343]: https://github.com/informalsystems/tendermint-rs/pull/343

[0.14.0]: https://github.com/informalsystems/tendermint-rs/pull/347
[v0.33.x]: https://github.com/tendermint/tendermint/blob/v0.33.5/CHANGELOG.md#v0335
[tendermint-rpc]: https://github.com/informalsystems/tendermint-rs/tree/master/rpc#tendermint-rpc
[lite]: https://github.com/informalsystems/tendermint-rs/tree/master/tendermint/src/lite
[light-client-dir]: https://github.com/informalsystems/tendermint-rs/tree/master/light-client

## [0.13.0] (2020-04-20)

Dependencies:

- Update `signatory` requirement to v0.19 ([#227])

[0.13.0]: https://github.com/informalsystems/tendermint-rs/pull/228
[#227]: https://github.com/informalsystems/tendermint-rs/pull/227

## [0.12.0] (2020-04-17)

Dependencies
- Update to bytes `0.5` and amino_rs `0.5`.
- Tokens for amino_rs are now fully non-conflicting with prost. Allowing both to be used together
- Made RPC type values optional for full compatibility with tendermint-go@v0.32: `abci_info`, `abci_query` [#120]
- JSON ID is JSON specification compatible and accepts int, string or null - [#88]

## [0.11.0] (2019-12-11)

This is the first release since this repository was split off
from the [KMS](https://github.com/tendermint/kms) repo a few months
ago and contains more than the usual number of changes.
As the new repository matures we will be working towards a more robust
release cycle.

This release also contains a first draft of the Tendermint Light Client :).

The changes are organized in sections for better readability.

Organizational Changes:

- Reorganized the crate into a workspace with a `tendermint` crate ([#30])
- Remove all optional compilation ([#16])
- Started using CircleCI for continuous integration ([#15])
- Fix clippy lints ([#40], [#55])

RPC Changes:

- Fix `/commit` endpoint to actually include the commit data ([#42])
- Use async/await for the rpc client ([#85])

Type Changes:

- Add `Default` trait impls and some other utilities to data types ([#64])
- Fix transaction hash length to be 32-bytes ([#14])
- Rename `LastCommit` to `Commit` ([#42])
- Fix genesis file to include `validators` field ([#65])
- Change `max_gas` from `u64` to `i64` ([#61])
- Allow `Height` to be `0` ([#77])

ABCI Changes:

- Include `AbciQuery` in the `Method` enum ([#AbciQueryMethodEnum])
- Fix deserializing ABCI Code field ([#13])
- Fix ABCI data field to allow lower case hex encodings ([#17])
- Fix `/abci_query` endpoint to take input `data` as hex and return `key`
  and `value` in the response as base64 ([#77])

Light Client:

- Introduce validator `Set` type and compute Merkle root ([#6])
- First draft implementation of logic for the light client ([#31, #36])

- Dependency Changes:

- Remove `secret_connection` and `ring` as dependencies (moved to KMS repo)
  ([#60])
- `tai64` from `2` to `3` ([#22])
- `zeroize` from `0.9` to `1.1` ([#74, #89])
- `hyper` from `0.10` to `0.13` ([#85])
- `signatory` from `0.12` to `0.17` ([#89])
- `subtle-encoding` from `0.3` to `0.5` ([#47])
- `uuid` from `0.7` to `0.8` ([#91])
- replace `rand_os` with `getrandom` ([#90])

## [0.10.0] (2019-07-30)

This release is tested against [tendermint v0.31] and known to be compatible
with [tendermint v0.32] aside from one known issue impacting RPC ([#286]).

- Fix inclusive range incompatibility affecting Rust nightly ([#326])
- Derive Eq/Ord for (transitive) status types ([#324])
- Add `TendermintConfig::load_node_key` ([#315])
- Add `TendermintConfig::load_genesis_file` ([#312])
- Add `TendermintConfig` and `Error(Kind)` types ([#298])
- Support `/abci_query` RPC endpoint ([#296])
- Implement the Tendermint (RFC6962) Merkle tree ([#292])
- Support `account::Id` generation from ed25519 pubkeys ([#291])

## [0.9.0] (2019-06-24)

This release is compatible with [tendermint v0.31]

- Reject low order points in Secret Connection handshake ([#279])
- Add `RemoteErrorCode` enum ([#272])
- Add `msg_type()` accessor for signature types ([#271])

## [0.8.0] (2019-06-20)

This release is compatible with [tendermint v0.31]

- `/block_results` RPC endpoint and related types ([#267], [#268])
- Upgrade to Signatory v0.12 ([#259])

## [0.7.0] (2019-04-24)

This release is compatible with [tendermint v0.31]

- Initial JSONRPC over HTTP client + `/broadcast_tx_*` endpoints ([#243])
- Initial RPC support ([#235])
- Disallow a block height of 0 ([#234])

## [0.6.0] (2019-04-16)

This release is compatible with [tendermint v0.31]

- Add `tendermint::Address`, `tendermint::account::Id`, `tendermint::Moniker`,
  and improve `serde` serializer support ([#228]).

## [0.5.0] (2019-03-13)

This release is compatible with [tendermint v0.30]

- Rename `SecretConnectionKey` to `secret_connection::PublicKey`, add
  `secret_connection::PeerId` ([#219])
- Move `ConsensusState` under `chain::state` ([#205])

## 0.4.0 (N/A)

- Skipped to synchronize versions with `tmkms`

## 0.3.0 (2019-03-05)

- Support for secp256k1 keys ([#181])

## 0.2.0 (2019-01-23)

This release is compatible with [tendermint v0.29]

- Update to x25519-dalek v0.4.4 (#158)
- Consistent ordering of `BlockID` and `Timestamps` in vote and proposal messages (#159)
- Remove `PoisonPillMsg` previously used to shut-down the kms (#162)

## 0.1.5 (2019-01-18)

This release is compatible with [tendermint v0.28]

- Split `PubKeyMsg` into `PubKeyRequest` and `PubKeyResponse` (#141)
- Migrate to Rust 2018 edition (#138)

## 0.1.4 (2018-12-02)

- Allow empty BlockIds in validation method (#131)

## 0.1.3 (2018-12-01)

- Prefix bech32 encoding of consensus keys with amino prefix (#128)

## 0.1.2 (2018-11-27)

- Update to subtle-encoding v0.3 (#124)
- Introduce same validation logic as Tendermint (#110)
- Remove heartbeat (#105)

## 0.1.1 (2018-11-20)

- Minor clarifications/fixes (#103)

## 0.1.0 (2018-11-13)

- Initial release

[0.10.0]: https://github.com/tendermint/kms/pull/328
[tendermint v0.32]: https://github.com/tendermint/tendermint/blob/master/CHANGELOG.md#v0320
[#326]: https://github.com/tendermint/kms/pull/326
[#324]: https://github.com/tendermint/kms/pull/324
[#315]: https://github.com/tendermint/kms/pull/315
[#312]: https://github.com/tendermint/kms/pull/312
[#298]: https://github.com/tendermint/kms/pull/298
[#296]: https://github.com/tendermint/kms/pull/296
[#292]: https://github.com/tendermint/kms/pull/292
[#291]: https://github.com/tendermint/kms/pull/291
[#286]: https://github.com/tendermint/kms/pull/286
[0.9.0]: https://github.com/tendermint/kms/pull/280
[#279]: https://github.com/tendermint/kms/pull/279
[#272]: https://github.com/tendermint/kms/pull/272
[#271]: https://github.com/tendermint/kms/pull/271
[0.8.0]: https://github.com/tendermint/kms/pull/269
[#268]: https://github.com/tendermint/kms/pull/268
[#267]: https://github.com/tendermint/kms/pull/267
[#259]: https://github.com/tendermint/kms/pull/259
[0.7.0]: https://github.com/tendermint/kms/pull/247
[#243]: https://github.com/tendermint/kms/pull/243
[#235]: https://github.com/tendermint/kms/pull/235
[#234]: https://github.com/tendermint/kms/pull/234
[0.6.0]: https://github.com/tendermint/kms/pull/229
[tendermint v0.31]: https://github.com/tendermint/tendermint/blob/master/CHANGELOG.md#v0310
[#228]: https://github.com/tendermint/kms/pull/228
[0.5.0]: https://github.com/tendermint/kms/pull/220
[tendermint v0.30]: https://github.com/tendermint/tendermint/blob/master/CHANGELOG.md#v0300
[#219]: https://github.com/tendermint/kms/pull/219
[#205]: https://github.com/tendermint/kms/pull/219
[#181]: https://github.com/tendermint/kms/pull/181
[tendermint v0.29]: https://github.com/tendermint/tendermint/blob/master/CHANGELOG.md#v0290
[tendermint v0.28]: https://github.com/tendermint/tendermint/blob/master/CHANGELOG.md#v0280
[#30]: https://github.com/interchainio/tendermint-rs/pull/30
[#16]: https://github.com/interchainio/tendermint-rs/pull/16
[#15]: https://github.com/interchainio/tendermint-rs/pull/15
[#40]: https://github.com/interchainio/tendermint-rs/pull/40
[#55]: https://github.com/interchainio/tendermint-rs/pull/55
[#85]: https://github.com/interchainio/tendermint-rs/pull/85
[#64]: https://github.com/interchainio/tendermint-rs/pull/64
[#14]: https://github.com/interchainio/tendermint-rs/pull/14
[#42]: https://github.com/interchainio/tendermint-rs/pull/42
[#65]: https://github.com/interchainio/tendermint-rs/pull/65
[#61]: https://github.com/interchainio/tendermint-rs/pull/61
[#AbciQueryMethodEnum]:
https://github.com/interchainio/tendermint-rs/commit/566dfb6a9ef9659a504b43fb8ccb5c5e7969e3a0
[#13]: https://github.com/interchainio/tendermint-rs/pull/13
[#17]: https://github.com/interchainio/tendermint-rs/pull/17
[#77]: https://github.com/interchainio/tendermint-rs/pull/77
[#6]: https://github.com/interchainio/tendermint-rs/pull/6
[#31]: https://github.com/interchainio/tendermint-rs/pull/31
[#36]: https://github.com/interchainio/tendermint-rs/pull/36
[#60]: https://github.com/interchainio/tendermint-rs/pull/60
[#22]: https://github.com/interchainio/tendermint-rs/pull/22
[#74]: https://github.com/interchainio/tendermint-rs/pull/74
[#89]: https://github.com/interchainio/tendermint-rs/pull/89
[#47]: https://github.com/interchainio/tendermint-rs/pull/47
[#90]: https://github.com/interchainio/tendermint-rs/pull/90
[#83]: https://github.com/interchainio/tendermint-rs/pull/83
[#91]: https://github.com/interchainio/tendermint-rs/pull/91<|MERGE_RESOLUTION|>--- conflicted
+++ resolved
@@ -1,17 +1,24 @@
-## v0.17.0-rc3
-
-*Nov 18, 2020*
-
-This release candidate focuses primarily on small but important fixes to our
-serialization infrastructure.
-
-### BREAKING CHANGES:
-
-- `[tendermint-proto]` The `DomainType` trait has now been renamed to
-  `Protobuf` to clarify its purpose throughout the codebase. ([#672])
+## Unreleased
+
+### BREAKING CHANGES
+
 - `[tendermint-rpc, tendermint-light-client]` Upgrade Tokio to version 0.3.0 ([#683])
   - Upgrade `hyper` to `v0.14-dev`
   - Upgrade `async-tungstenite` to `v0.10`
+  
+[#683]: https://github.com/informalsystems/tendermint-rs/issues/683
+
+## v0.17.0-rc3
+
+*Nov 18, 2020*
+
+This release candidate focuses primarily on small but important fixes to our
+serialization infrastructure.
+
+### BREAKING CHANGES:
+
+- `[tendermint-proto]` The `DomainType` trait has now been renamed to
+  `Protobuf` to clarify its purpose throughout the codebase. ([#672])
 
 ### BUG FIXES:
 
@@ -29,12 +36,7 @@
 [#653]: https://github.com/informalsystems/tendermint-rs/pull/653
 [#667]: https://github.com/informalsystems/tendermint-rs/issues/667
 [#672]: https://github.com/informalsystems/tendermint-rs/pull/672
-<<<<<<< HEAD
-[#683]: https://github.com/informalsystems/tendermint-rs/issues/683
-
-=======
 [#679]: https://github.com/informalsystems/tendermint-rs/issues/679
->>>>>>> 91bc1f61
 
 ## v0.17.0-rc2
 
