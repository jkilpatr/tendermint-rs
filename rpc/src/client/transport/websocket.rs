--- conflicted
+++ resolved
@@ -353,11 +353,6 @@
                         if let Some(event_tx) = self.router.get_active_subscription_mut(
                             &SubscriptionId::from_str(&req_id).unwrap(),
                         ) {
-<<<<<<< HEAD
-                            // TODO(thane): Does an error here warrant terminating the subscription,
-                            // or the driver?
-=======
->>>>>>> 8ec241f6
                             let _ = event_tx.send(Err(e)).await;
                         }
                     }
