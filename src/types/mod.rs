--- conflicted
+++ resolved
@@ -43,12 +43,8 @@
 
 pub trait TendermintSign {
     fn cannonicalize(self, chain_id: &str) -> String;
-<<<<<<< HEAD
 }
 
 pub use self::heartbeat::Heartbeat;
 pub use self::proposal::Proposal;
-pub use self::vote::Vote;
-=======
-}
->>>>>>> 3b02eeed
+pub use self::vote::Vote;