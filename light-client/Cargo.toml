--- conflicted
+++ resolved
@@ -41,11 +41,7 @@
 sled = "0.34.3"
 static_assertions = "1.1.0"
 thiserror = "1.0.15"
-<<<<<<< HEAD
-tokio = { version = "0.3", features = ["rt"] }
-=======
-tokio = { version = "0.2.20", optional = true }
->>>>>>> 62406f65
+tokio = { version = "0.3", features = ["rt"], optional = true }
 
 [dev-dependencies]
 tendermint-testgen = { path = "../testgen"}
