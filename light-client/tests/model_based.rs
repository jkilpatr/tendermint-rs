use rand::Rng;
use serde::de::DeserializeOwned;
use serde::{Deserialize, Serialize};
use serde_json::Error;
use std::convert::TryFrom;
use std::str::FromStr;
use std::time::Duration;
use tendermint::validator::Set;
use tendermint_light_client::components::verifier::Verdict;
use tendermint_light_client::types::ValidatorSet;
use tendermint_light_client::{
    tests::*,
    types::{LightBlock, Time, TrustThreshold},
};
use tendermint_testgen::light_block::default_peer_id;
use tendermint_testgen::{
    apalache::*, jsonatr::*, light_block::TMLightBlock, validator::generate_validators, Command,
    Generator, LightBlock as TestgenLightBlock, TestEnv, Tester, Validator, Vote,
};

fn testgen_to_lb(tm_lb: TMLightBlock) -> LightBlock {
    LightBlock {
        signed_header: tm_lb.signed_header,
        validators: tm_lb.validators,
        next_validators: tm_lb.next_validators,
        provider: tm_lb.provider,
    }
}

#[derive(Deserialize, Clone, Debug, PartialEq)]
pub enum LiteTestKind {
    SingleStep,
    Bisection,
}

/// An abstraction of the LightClient verification verdict
#[derive(Serialize, Deserialize, Clone, Debug, PartialEq)]
pub enum LiteVerdict {
    /// verified successfully
    #[serde(rename = "SUCCESS")]
    Success,
    /// outside of trusting period
    #[serde(rename = "FAILED_TRUSTING_PERIOD")]
    FailedTrustingPeriod,
    /// block verification based on the header and commit structure failed
    #[serde(rename = "INVALID")]
    Invalid,
    /// passed block verification, but the validator set is too different to verify it
    #[serde(rename = "NOT_ENOUGH_TRUST")]
    NotEnoughTrust,
    #[serde(rename = "PARSE_ERROR")]
    ParseError,
}

/// A single-step test case is a test for `Verifier::verify()` function.
/// It contains an initial trusted block, plus a sequence of input blocks,
/// each with the expected verdict.
/// The trusted state is to be updated only if the verdict is "Success"
#[derive(Serialize, Deserialize, Clone, Debug)]
pub struct SingleStepTestCase {
    description: String,
    initial: Initial,
    input: Vec<BlockVerdict>,
}

/// A LiteBlock together with the time when it's being checked, and the expected verdict
#[derive(Serialize, Deserialize, Clone, Debug)]
pub struct BlockVerdict {
    block: LightBlock,
    testgen_block: TestgenLightBlock,
    now: Time,
    verdict: LiteVerdict,
}

/// A primitive fuzzer that mutates one of the test case input blocks
trait SingleStepTestFuzzer {
    fn fuzz(tc: &SingleStepTestCase) -> Option<SingleStepTestCase> {
        let mut fuzz = tc.clone();
        if let Some((i, input)) = Self::fuzzable_input(&mut fuzz) {
            let (what, verdict) = Self::fuzz_input(input);
            input.verdict = verdict;
            fuzz.input.truncate(i + 1);
            fuzz.description = format!("Fuzzed {} for {}", what, &fuzz.description);
            return Some(fuzz);
        }
        None
    }

    /// Fuzzes the input block and returns the pair consisting of:
    ///    - the description of what has been changed
    ///    - whether the verdict should be changed to `Invalid`
    fn fuzz_input(input: &mut BlockVerdict) -> (String, LiteVerdict);

    /// Get a random hash value
    fn random_hash() -> tendermint::hash::Hash {
        // not really random, but should be different from whatever hash is there
        tendermint::hash::Hash::from_str(
            "AAAAAAAAAA1BA22917BBE036BA9D58A40918E93983B57BD0DC465301E10B5419",
        )
        .unwrap()
    }

    /// get the block to mutate, if possible
    fn fuzzable_input(tc: &mut SingleStepTestCase) -> Option<(usize, &mut BlockVerdict)> {
        let mut indices = Vec::new();
        for (i, input) in tc.input.iter_mut().enumerate() {
            if input.verdict != LiteVerdict::Invalid {
                indices.push(i)
            }
        }
        if indices.is_empty() {
            None
        } else {
            let mut rng = rand::thread_rng();
            let i = rng.gen_range(0, indices.len());
            Some((i, tc.input.get_mut(i).unwrap()))
        }
    }
}

struct HeaderVersionFuzzer {}

impl SingleStepTestFuzzer for HeaderVersionFuzzer {
    // TODO: rehash the header and re-compute commit with it
    // TODO: Unlike in tendermint-go, we don't assert for a particular version in rust
    // TODO: Either add this check in verification or remove this test because otherwise there's no
    // point of it
    fn fuzz_input(input: &mut BlockVerdict) -> (String, LiteVerdict) {
        let mut rng = rand::thread_rng();

        let version = &input.block.signed_header.header.version;
        let mut block = version.block;
        while block == version.block {
            block = rng.gen();
        }
        let mut app = version.app;
        while app == version.app {
            app = rng.gen();
        }

        input.block.signed_header.header.version =
            tendermint::block::header::Version { block, app };
        (String::from("header version"), LiteVerdict::Invalid)
    }
}

struct HeaderChainIdFuzzer {}

impl SingleStepTestFuzzer for HeaderChainIdFuzzer {
    // TODO: again, we do not check for a valid chain id in verification
    // TODO: this would fail on `header_matches_commit` because header isn't rehashed
    fn fuzz_input(input: &mut BlockVerdict) -> (String, LiteVerdict) {
        input.block.signed_header.header.chain_id =
            tendermint::chain::Id::from_str("AAAAAAAAAAAAAAAAAA").unwrap();
        (String::from("header chain_id"), LiteVerdict::Invalid)
    }
}

struct HeaderHeightFuzzer {}

impl SingleStepTestFuzzer for HeaderHeightFuzzer {
    fn fuzz_input(input: &mut BlockVerdict) -> (String, LiteVerdict) {
        let mut rng = rand::thread_rng();
        let h: u64 = input.block.signed_header.header.height.into();
        let mut height: u64 = rng.gen_range(0u64, i64::MAX as u64);
        while height == h {
            height = rng.gen();
        }
        input.block.signed_header.header.height =
            tendermint::block::Height::try_from(height).unwrap();
        (String::from("header height"), LiteVerdict::ParseError)
    }
}

struct HeaderTimeFuzzer {}

impl SingleStepTestFuzzer for HeaderTimeFuzzer {
    fn fuzz_input(input: &mut BlockVerdict) -> (String, LiteVerdict) {
        let mut rng = rand::thread_rng();
        let secs = tendermint::Time::now()
            .duration_since(tendermint::Time::unix_epoch())
            .unwrap()
            .as_secs();
        let rand_secs = rng.gen_range(1, secs);
        input.block.signed_header.header.time =
            tendermint::Time::unix_epoch() + std::time::Duration::from_secs(rand_secs);
        // TODO: the fuzzing below fails with one of:
        //   - 'overflow when adding duration to instant', src/libstd/time.rs:549:31
        //   - 'No such local time',
        //     /home/andrey/.cargo/registry/src/github.com-1ecc6299db9ec823/chrono-0.4.11/src/
        //     offset/mod.rs:173:34
        // let secs: u64 = rng.gen();
        // input.block.signed_header.header.time = tendermint::Time::unix_epoch() +
        // std::time::Duration::from_secs(secs);
        (String::from("header time"), LiteVerdict::Invalid)
    }
}

struct HeaderLastBlockIdFuzzer {}

impl SingleStepTestFuzzer for HeaderLastBlockIdFuzzer {
    fn fuzz_input(input: &mut BlockVerdict) -> (String, LiteVerdict) {
        // NOTE: fuzzing with just the header fields will most likely produce an
        // InvalidCommitValue error because now the header.hash() and commit.header_hash
        // don't match. And so, this always fails on "header_matches_commit" predicate
        // For better testing of the actual fuzzed value, we need to do better here :)
        // TODO!
        input.block.signed_header.header.last_block_id = Some(tendermint::block::Id {
            hash: Self::random_hash(),
            part_set_header: Default::default(),
        });
        (String::from("header last_block_id"), LiteVerdict::Invalid)
    }
}

struct HeaderLastCommitHashFuzzer {}

impl SingleStepTestFuzzer for HeaderLastCommitHashFuzzer {
    // TODO: Do we need this? because we don't even validate `last_commit_hash`
    fn fuzz_input(input: &mut BlockVerdict) -> (String, LiteVerdict) {
        input.block.signed_header.header.last_commit_hash = Some(Self::random_hash());
        (
            String::from("header last_commit_hash"),
            LiteVerdict::Invalid,
        )
    }
}

struct HeaderDataHashFuzzer {}

impl SingleStepTestFuzzer for HeaderDataHashFuzzer {
    // TODO: Do we need this? because we don't even validate `data_hash`
    fn fuzz_input(input: &mut BlockVerdict) -> (String, LiteVerdict) {
        input.block.signed_header.header.data_hash = Some(Self::random_hash());
        (String::from("header data_hash"), LiteVerdict::Invalid)
    }
}

struct HeaderValHashFuzzer {}

impl SingleStepTestFuzzer for HeaderValHashFuzzer {
    fn fuzz_input(input: &mut BlockVerdict) -> (String, LiteVerdict) {
        let vals = [
            Validator::new("1"),
            Validator::new("2"),
            Validator::new("3"),
        ];
        let valset = ValidatorSet::without_proposer(generate_validators(&vals).unwrap());

        input.block.validators = valset;
        (String::from("header validators_hash"), LiteVerdict::Invalid)
    }
}

struct HeaderNextValHashFuzzer {}

impl SingleStepTestFuzzer for HeaderNextValHashFuzzer {
    fn fuzz_input(input: &mut BlockVerdict) -> (String, LiteVerdict) {
        let vals = [
            Validator::new("1"),
            Validator::new("2"),
            Validator::new("3"),
        ];
        let valset = ValidatorSet::without_proposer(generate_validators(&vals).unwrap());

        input.block.next_validators = valset;
        (
            String::from("header next_validators_hash"),
            LiteVerdict::Invalid,
        )
    }
}

struct HeaderConsensusHashFuzzer {}

impl SingleStepTestFuzzer for HeaderConsensusHashFuzzer {
    // TODO: Do we need this? because we don't even validate `consensus_hash`
    fn fuzz_input(input: &mut BlockVerdict) -> (String, LiteVerdict) {
        input.block.signed_header.header.consensus_hash = Self::random_hash();
        (String::from("header consensus_hash"), LiteVerdict::Invalid)
    }
}

struct HeaderAppHashFuzzer {}

impl SingleStepTestFuzzer for HeaderAppHashFuzzer {
    // TODO: Do we need this? because we don't even validate `app_hash`
    fn fuzz_input(input: &mut BlockVerdict) -> (String, LiteVerdict) {
        input.block.signed_header.header.app_hash =
            tendermint::hash::AppHash::try_from(vec![0, 1, 2, 3, 4, 5]).unwrap();
        (String::from("header app_hash"), LiteVerdict::Invalid)
    }
}

struct HeaderLastResultsHashFuzzer {}

impl SingleStepTestFuzzer for HeaderLastResultsHashFuzzer {
    // TODO: Do we need this? because we don't even validate `last_results_hash`
    fn fuzz_input(input: &mut BlockVerdict) -> (String, LiteVerdict) {
        input.block.signed_header.header.last_results_hash = Some(Self::random_hash());
        (
            String::from("header last_results_hash"),
            LiteVerdict::Invalid,
        )
    }
}

struct HeaderEvidenceHashFuzzer {}

impl SingleStepTestFuzzer for HeaderEvidenceHashFuzzer {
    // TODO: Do we need this? because we don't even validate `evidence_hash`
    fn fuzz_input(input: &mut BlockVerdict) -> (String, LiteVerdict) {
        input.block.signed_header.header.evidence_hash = Some(Self::random_hash());
        (String::from("header evidence_hash"), LiteVerdict::Invalid)
    }
}

struct HeaderProposerAddressFuzzer {}

impl SingleStepTestFuzzer for HeaderProposerAddressFuzzer {
    // TODO: Do we need this? because we don't even validate `proposer_address`
    fn fuzz_input(input: &mut BlockVerdict) -> (String, LiteVerdict) {
        let val = Validator::new("AAAAAAAAAAAAAAAA");
        input.block.signed_header.header.proposer_address = val.generate().unwrap().address;
        (
            String::from("header proposer_address"),
            LiteVerdict::Invalid,
        )
    }
}

struct CommitHeightFuzzer {}

impl SingleStepTestFuzzer for CommitHeightFuzzer {
    fn fuzz_input(input: &mut BlockVerdict) -> (String, LiteVerdict) {
        let mut rng = rand::thread_rng();
        let h: u64 = input.block.signed_header.commit.height.into();
        let mut height: u64 = h - 2; // rng.gen_range(0u64, i64::MAX as u64);
        while height == h {
            height = rng.gen();
        }
        input.block.signed_header.commit.height =
            tendermint::block::Height::try_from(height).unwrap();
        (String::from("commit height"), LiteVerdict::ParseError)
    }
}

struct CommitRoundFuzzer {}

impl SingleStepTestFuzzer for CommitRoundFuzzer {
    fn fuzz_input(input: &mut BlockVerdict) -> (String, LiteVerdict) {
        let mut rng = rand::thread_rng();
        let r: u32 = input.block.signed_header.commit.round.value();
        let mut round: u32 = rng.gen();
        while round == r {
            round = rng.gen();
        }
        input.block.signed_header.commit.round = (round as u16).into();
        (
            format!("commit round from {} into {}", r, round),
            LiteVerdict::Invalid,
        )
    }

    fn fuzzable_input(tc: &mut SingleStepTestCase) -> Option<(usize, &mut BlockVerdict)> {
        let mut index = Vec::new();
        for (i, input) in tc.input.iter_mut().enumerate() {
            if input.verdict != LiteVerdict::Invalid && input.verdict != LiteVerdict::NotEnoughTrust
            {
                index.push(i);
                break;
            }
        }
        if index.is_empty() {
            None
        } else {
            Some((index[0], tc.input.get_mut(index[0]).unwrap()))
        }
    }
}

struct CommitBlockIdFuzzer {}

impl SingleStepTestFuzzer for CommitBlockIdFuzzer {
    fn fuzz_input(input: &mut BlockVerdict) -> (String, LiteVerdict) {
        input.block.signed_header.commit.block_id = tendermint::block::Id {
            hash: Self::random_hash(),
            part_set_header: Default::default(),
        };
        (String::from("commit block_id"), LiteVerdict::Invalid)
    }
}

struct CommitSigFuzzer {}

// Replaces test `less_than_one_third_nil_votes.json`
impl SingleStepTestFuzzer for CommitSigFuzzer {
    fn fuzz_input(input: &mut BlockVerdict) -> (String, LiteVerdict) {
        let mut votes = input.testgen_block.commit.clone().unwrap().votes.unwrap();
        let validators_len = input.testgen_block.validators.clone().unwrap().len();
        let enough_votes = votes.len() > 3;
        let enough_vp = 7 * votes.len() > 6 * validators_len;
        let verdict = input.clone().verdict;
        if enough_votes && enough_vp {
            votes[0].is_nil = Some(());

            // change the vote to nil
            let mut commit = input.testgen_block.commit.clone().unwrap();
            commit.votes = Some(votes);

            input.block.signed_header.commit = commit.generate().unwrap();

            (String::from("commit sig type"), verdict)
        } else {
            (String::from("nothing"), verdict)
        }
    }
}

struct VoteSignatureFuzzer {}

// Replaces test `wrong_vote_signature.json`
impl SingleStepTestFuzzer for VoteSignatureFuzzer {
    fn fuzz_input(input: &mut BlockVerdict) -> (String, LiteVerdict) {
        let mut commit = input.testgen_block.commit.clone().unwrap();
        let mut header = commit.header.clone().unwrap();

        // let h: u64 = commit.clone().header.unwrap().height.unwrap();
        header.chain_id = Some("wrong".to_string());
        commit.header = Some(header);

        input.testgen_block.commit = Some(commit);
        input.block = testgen_to_lb(input.testgen_block.generate().unwrap());

        (String::from("vote signature"), LiteVerdict::Invalid)
    }
}

struct ValidatorSetFuzzer {}

impl SingleStepTestFuzzer for ValidatorSetFuzzer {
    fn fuzz_input(input: &mut BlockVerdict) -> (String, LiteVerdict) {
        let mut commit = input.testgen_block.commit.clone().unwrap();
        let mut header = commit.header.clone().unwrap();
        let mut validators = header.validators.unwrap();

        if !validators.is_empty() {
            let faulty_val = Validator::new("faulty");
            validators[0] = faulty_val;

            header.validators = Some(validators);
            commit.header = Some(header);

            commit.votes = None;

            input.block.signed_header.commit = commit.generate().unwrap();
            input.block.signed_header.commit.block_id.hash =
                input.block.signed_header.header.hash();
        }

        (String::from("validator set"), LiteVerdict::Invalid)
    }
}

struct SignaturesFuzzer {}

impl SingleStepTestFuzzer for SignaturesFuzzer {
    fn fuzz_input(input: &mut BlockVerdict) -> (String, LiteVerdict) {
        let header = input.testgen_block.header.clone().unwrap();
        let mut commit = input.testgen_block.commit.clone().unwrap();
        let mut votes = commit.votes.clone().unwrap();

        let mut rng = rand::thread_rng();
        let random_num: u32 = rng.gen();
        if random_num % 2 == 0 {
            let faulty_val = Validator::new("faulty");
            let vote = Vote::new(faulty_val, header);

            votes.push(vote);
            commit.votes = Some(votes);

            input.block.signed_header.commit = commit.generate().unwrap();
        } else {
            input.block.signed_header.commit.signatures = vec![];
        }

        (String::from("signatures"), LiteVerdict::Invalid)
    }
}

fn serde_roundtrip<T>(value: &T) -> Result<T, Error>
where
    T: Serialize + DeserializeOwned,
{
    // serialize
    let serialized = serde_json::to_string(value);
    assert!(
        serialized.is_ok(),
        "serialization error {}",
        serialized.err().unwrap()
    );

    //deserialize
    let serialized = serialized.unwrap();

    serde_json::from_str::<T>(&serialized)
}

fn single_step_test(
    tc: SingleStepTestCase,
    _env: &TestEnv,
    _root_env: &TestEnv,
    output_env: &TestEnv,
) {
    let mut latest_trusted = LightBlock::new(
        tc.initial.signed_header,
        tc.initial.next_validator_set.clone(),
        tc.initial.next_validator_set,
        default_peer_id(),
    );
    let clock_drift = Duration::from_secs(0);
    let trusting_period: Duration = tc.initial.trusting_period.into();

    for (i, input) in tc.input.iter().enumerate() {
        output_env.logln(&format!("    > step {}, expecting {:?}", i, input.verdict));

<<<<<<< HEAD
        // ------------------->
        // Below is a temporary work around to get rid of bug-gy validator sorting
        // which was making all the tests fail
        let current_vals = input.block.validators.clone();
        let current_resorted = Set::without_proposer(current_vals.validators().to_vec());

        let current_next_vals = input.block.next_validators.clone();
        let current_next_resorted = Set::without_proposer(current_next_vals.validators().to_vec());

        let mut mutated_block = input.block.clone();
        mutated_block.validators = current_resorted;
        mutated_block.next_validators = current_next_resorted;
        // ------------------->

        let now = input.now;
        match verify_single(
            latest_trusted.clone(),
            mutated_block.clone().into(),
            TrustThreshold::default(),
            trusting_period,
            clock_drift,
            now,
        ) {
            Ok(new_state) => {
                assert_eq!(input.verdict, LiteVerdict::Success);
                let expected_state: LightBlock = mutated_block.clone().into();
                assert_eq!(new_state, expected_state);
                latest_trusted = Trusted::new(new_state.signed_header, new_state.next_validators);
            }
            Err(e) => {
                output_env.logln(&format!("      > lite: {:?}", e));
                match e {
                    Verdict::Invalid(_) => assert_eq!(input.verdict, LiteVerdict::Invalid),
                    Verdict::NotEnoughTrust(_) => {
                        assert_eq!(input.verdict, LiteVerdict::NotEnoughTrust)
                    }
                    Verdict::Success => {
                        panic!("verify_single() returned error with Verdict::Success")
=======
        let deserialized = serde_roundtrip(input);

        if input.verdict == LiteVerdict::ParseError {
            assert!(
                deserialized.is_err(),
                "deserialization of invalid data did not fail!!",
            );
        } else {
            // Check that the data is still valid after possible fuzzing
            assert!(
                deserialized.is_ok(),
                "deserialization failure: {}",
                deserialized.err().unwrap()
            );

            // ------------------->
            // Below is a temporary work around to get rid of bug-gy validator sorting
            // which was making all the tests fail
            let current_vals = input.block.validators.clone();
            let current_resorted = Set::without_proposer(current_vals.validators().to_vec());

            let current_next_vals = input.block.next_validators.clone();
            let current_next_resorted =
                Set::without_proposer(current_next_vals.validators().to_vec());

            let mut mutated_block = input.block.clone();
            mutated_block.validators = current_resorted;
            mutated_block.next_validators = current_next_resorted;
            // ------------------->

            let now = input.now;
            match verify_single(
                latest_trusted.clone(),
                mutated_block.clone(),
                TrustThreshold::default(),
                trusting_period,
                clock_drift,
                now,
            ) {
                Ok(new_state) => {
                    assert_eq!(input.verdict, LiteVerdict::Success);
                    let expected_state: LightBlock = mutated_block.clone();
                    assert_eq!(new_state, expected_state);
                    latest_trusted = LightBlock::new(
                        new_state.signed_header,
                        new_state.validators,
                        new_state.next_validators,
                        new_state.provider,
                    );
                }
                Err(e) => {
                    output_env.logln(&format!("      > lite: {:?}", e));
                    match e {
                        Verdict::Invalid(_) => assert_eq!(input.verdict, LiteVerdict::Invalid),
                        Verdict::NotEnoughTrust(_) => {
                            assert_eq!(input.verdict, LiteVerdict::NotEnoughTrust)
                        }
                        Verdict::Success => {
                            panic!("verify_single() returned error with Verdict::Success")
                        }
>>>>>>> 27b3b736
                    }
                }
            }
        }
    }
}

fn fuzz_single_step_test(
    tc: SingleStepTestCase,
    _env: &TestEnv,
    _root_env: &TestEnv,
    output_env: &TestEnv,
) {
    output_env.clear_log();
    let run_test = |tc: SingleStepTestCase| {
        output_env.logln(&format!(
            "  > running static model-based single-step test: {}",
            &tc.description
        ));

        single_step_test(tc, _env, _root_env, output_env);
        Some(())
    };
    run_test(tc.clone());
    HeaderVersionFuzzer::fuzz(&tc).and_then(run_test);
    HeaderChainIdFuzzer::fuzz(&tc).and_then(run_test);
    HeaderHeightFuzzer::fuzz(&tc).and_then(run_test);
    HeaderTimeFuzzer::fuzz(&tc).and_then(run_test);
    HeaderLastBlockIdFuzzer::fuzz(&tc).and_then(run_test);
    HeaderLastCommitHashFuzzer::fuzz(&tc).and_then(run_test);
    HeaderDataHashFuzzer::fuzz(&tc).and_then(run_test);
    HeaderValHashFuzzer::fuzz(&tc).and_then(run_test);
    HeaderNextValHashFuzzer::fuzz(&tc).and_then(run_test);
    HeaderConsensusHashFuzzer::fuzz(&tc).and_then(run_test);
    HeaderAppHashFuzzer::fuzz(&tc).and_then(run_test);
    HeaderLastResultsHashFuzzer::fuzz(&tc).and_then(run_test);
    HeaderEvidenceHashFuzzer::fuzz(&tc).and_then(run_test);
    HeaderProposerAddressFuzzer::fuzz(&tc).and_then(run_test);
    CommitHeightFuzzer::fuzz(&tc).and_then(run_test);
    CommitRoundFuzzer::fuzz(&tc).and_then(run_test);
    CommitBlockIdFuzzer::fuzz(&tc).and_then(run_test);
    CommitSigFuzzer::fuzz(&tc).and_then(run_test);
    VoteSignatureFuzzer::fuzz(&tc).and_then(run_test);
    ValidatorSetFuzzer::fuzz(&tc).and_then(run_test);
    SignaturesFuzzer::fuzz(&tc).and_then(run_test);
}

fn model_based_test(
    test: ApalacheTestCase,
    env: &TestEnv,
    root_env: &TestEnv,
    output_env: &TestEnv,
) {
    println!("  Running model-based single-step test: {}", test.test);
    let tla_test = format!(
        "{}_{}.tla",
        test.model.strip_suffix(".tla").unwrap(),
        &test.test
    );
    let json_test = format!(
        "{}_{}.json",
        test.model.strip_suffix(".tla").unwrap(),
        &test.test
    );

    // Cleanup possible previous runs
    output_env.clear_log();
    output_env.remove_file(&tla_test);
    output_env.remove_file(&json_test);

    // Check for the necessary programs
    let check_program = |program| {
        if !Command::exists_program(program) {
            output_env.logln(&format!("    > {} not found", program));
            return false;
        }
        true
    };
    if !check_program("tendermint-testgen")
        || !check_program("apalache-mc")
        || !check_program("jsonatr")
    {
        output_env.logln("    failed to find necessary programs; consider adding them to your PATH. skipping the test");
        return;
    }
    env.copy_file_from_env(root_env, "Lightclient_003_draft.tla");
    env.copy_file_from_env(root_env, "Blockchain_003_draft.tla");
    env.copy_file_from_env(root_env, "LightTests.tla");
    env.copy_file_from_env(root_env, &test.model);

    println!("  > running Apalache...");
    match run_apalache_test(env.current_dir(), test) {
        Ok(run) => match run {
            ApalacheRun::Counterexample(_) => (),
            run => panic!(run.message().to_string()),
        },
        Err(e) => panic!("failed to run Apalache; reason: {}", e),
    }
    output_env.copy_file_from_env_as(env, "counterexample.tla", &tla_test);

    let transform_spec = root_env
        .full_canonical_path("_jsonatr-lib/apalache_to_lite_test.json")
        .unwrap();
    let transform = JsonatrTransform {
        input: "counterexample.json".to_string(),
        include: vec![transform_spec],
        output: "test.json".to_string(),
    };
    assert!(run_jsonatr_transform(env.current_dir(), transform).is_ok());
    output_env.copy_file_from_env_as(env, "test.json", &json_test);

    let mut tc: SingleStepTestCase = env.parse_file("test.json").unwrap();
    tc.description = json_test.clone();
    output_env.write_file(json_test, &serde_json::to_string_pretty(&tc).unwrap());
    single_step_test(tc, env, root_env, output_env);
}

fn model_based_test_batch(batch: ApalacheTestBatch) -> Vec<(String, String)> {
    let mut res = Vec::new();
    for test in batch.tests {
        let tc = ApalacheTestCase {
            model: batch.model.clone(),
            test: test.clone(),
            length: batch.length,
            timeout: batch.timeout,
        };
        res.push((test.clone(), serde_json::to_string(&tc).unwrap()));
    }
    res
}

const TEST_DIR: &str = "./tests/support/model_based";

#[test]
fn run_model_based_single_step_tests() {
    let mut tester = Tester::new("test_run", TEST_DIR);
    tester.add_test_with_env("static model-based single-step test", fuzz_single_step_test);
    tester.add_test_with_env("full model-based single-step test", model_based_test);
    tester.add_test_batch(model_based_test_batch);
    tester.run_foreach_in_dir("");
    tester.finalize();
}<|MERGE_RESOLUTION|>--- conflicted
+++ resolved
@@ -524,46 +524,6 @@
     for (i, input) in tc.input.iter().enumerate() {
         output_env.logln(&format!("    > step {}, expecting {:?}", i, input.verdict));
 
-<<<<<<< HEAD
-        // ------------------->
-        // Below is a temporary work around to get rid of bug-gy validator sorting
-        // which was making all the tests fail
-        let current_vals = input.block.validators.clone();
-        let current_resorted = Set::without_proposer(current_vals.validators().to_vec());
-
-        let current_next_vals = input.block.next_validators.clone();
-        let current_next_resorted = Set::without_proposer(current_next_vals.validators().to_vec());
-
-        let mut mutated_block = input.block.clone();
-        mutated_block.validators = current_resorted;
-        mutated_block.next_validators = current_next_resorted;
-        // ------------------->
-
-        let now = input.now;
-        match verify_single(
-            latest_trusted.clone(),
-            mutated_block.clone().into(),
-            TrustThreshold::default(),
-            trusting_period,
-            clock_drift,
-            now,
-        ) {
-            Ok(new_state) => {
-                assert_eq!(input.verdict, LiteVerdict::Success);
-                let expected_state: LightBlock = mutated_block.clone().into();
-                assert_eq!(new_state, expected_state);
-                latest_trusted = Trusted::new(new_state.signed_header, new_state.next_validators);
-            }
-            Err(e) => {
-                output_env.logln(&format!("      > lite: {:?}", e));
-                match e {
-                    Verdict::Invalid(_) => assert_eq!(input.verdict, LiteVerdict::Invalid),
-                    Verdict::NotEnoughTrust(_) => {
-                        assert_eq!(input.verdict, LiteVerdict::NotEnoughTrust)
-                    }
-                    Verdict::Success => {
-                        panic!("verify_single() returned error with Verdict::Success")
-=======
         let deserialized = serde_roundtrip(input);
 
         if input.verdict == LiteVerdict::ParseError {
@@ -624,7 +584,6 @@
                         Verdict::Success => {
                             panic!("verify_single() returned error with Verdict::Success")
                         }
->>>>>>> 27b3b736
                     }
                 }
             }
