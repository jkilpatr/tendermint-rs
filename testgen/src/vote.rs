use crate::{helpers::*, Generator, Header, Validator};
use gumdrop::Options;
use serde::Deserialize;
use simple_error::*;
<<<<<<< HEAD
use tendermint::{block, signature::Signature, vote};
=======
use std::convert::TryFrom;
use tendermint::{
    block,
    signature::{self, Signature, Signer, ED25519_SIGNATURE_SIZE},
    vote, Time,
};

use crate::{helpers::*, Generator, Header, Validator};
>>>>>>> f5c2f136

#[derive(Debug, Options, Deserialize, Clone)]
pub struct Vote {
    #[options(
        help = "validator of this vote (required; can be passed via STDIN)",
        parse(try_from_str = "parse_as::<Validator>")
    )]
    pub validator: Option<Validator>,
    #[options(help = "validator index (default: from commit header)")]
    pub index: Option<u64>,
    #[options(help = "header to sign (default: commit header)")]
    pub header: Option<Header>,
    #[options(help = "vote type; 'prevote' if set, otherwise 'precommit' (default)")]
    pub prevote: Option<()>,
    #[options(help = "block height (default: from header)")]
    pub height: Option<u64>,
    #[options(help = "time (default: from header)")]
    pub time: Option<u64>,
    #[options(help = "commit round (default: from commit)")]
    pub round: Option<u64>,
}

impl Vote {
    pub fn new(validator: Validator, header: Header) -> Self {
        Vote {
            validator: Some(validator),
            index: None,
            header: Some(header),
            prevote: None,
            height: None,
            time: None,
            round: None,
        }
    }
    set_option!(index, u64);
    set_option!(header, Header);
    set_option!(prevote, bool, if prevote { Some(()) } else { None });
    set_option!(height, u64);
    set_option!(time, u64);
    set_option!(round, u64);
}

impl std::str::FromStr for Vote {
    type Err = SimpleError;
    fn from_str(s: &str) -> Result<Self, Self::Err> {
        parse_as::<Vote>(s)
    }
}

impl Generator<vote::Vote> for Vote {
    fn merge_with_default(self, default: Self) -> Self {
        Vote {
            validator: self.validator.or(default.validator),
            index: self.index.or(default.index),
            header: self.header.or(default.header),
            prevote: self.prevote.or(default.prevote),
            height: self.height.or(default.height),
            time: self.time.or(default.time),
            round: self.round.or(default.round),
        }
    }

    fn generate(&self) -> Result<vote::Vote, SimpleError> {
        let validator = match &self.validator {
            None => bail!("failed to generate vote: validator is missing"),
            Some(v) => v,
        };
        let header = match &self.header {
            None => bail!("failed to generate vote: header is missing"),
            Some(h) => h,
        };
        let signer = validator.get_private_key()?;
        let block_validator = validator.generate()?;
        let block_header = header.generate()?;
        let block_id = block::Id::new(block_header.hash(), None);
        let validator_index = match self.index {
            Some(i) => i,
            None => match header
                .validators
                .as_ref()
                .unwrap()
                .iter()
                .position(|v| *v == *validator)
            {
                Some(i) => i as u64,
                None => 0, // bail!("failed to generate vote: no index given and validator not present in the header")
            },
        };
        let timestamp = if let Some(t) = self.time {
            get_time(t)
        } else {
            block_header.time
        };
        let mut vote = vote::Vote {
            vote_type: if self.prevote.is_some() {
                vote::Type::Prevote
            } else {
                vote::Type::Precommit
            },
            height: block_header.height,
            round: self.round.unwrap_or(1),
            block_id: Some(block_id),
            timestamp,
            validator_address: block_validator.address,
            validator_index,
            signature: Signature::Ed25519(try_with!(
                signature::Ed25519::try_from(&[0_u8; ED25519_SIGNATURE_SIZE][..]),
                "failed to construct empty ed25519 signature"
            )),
        };
        let sign_bytes = get_vote_sign_bytes(block_header.chain_id.as_str(), &vote);
        vote.signature = signer.sign(sign_bytes.as_slice()).into();
        Ok(vote)
    }
}

#[cfg(test)]
mod tests {
    use super::*;
    use crate::Time;

    #[test]
    fn test_vote() {
        let valset1 = [
            Validator::new("a"),
            Validator::new("b"),
            Validator::new("c"),
        ];
        let valset2 = [
            Validator::new("b"),
            Validator::new("c"),
            Validator::new("d"),
        ];

        let now = Time::new(10).generate().unwrap();
        let header = Header::new(&valset1)
            .next_validators(&valset2)
            .height(10)
            .time(10);

        let val = &valset1[1];
        let vote = Vote::new(val.clone(), header.clone()).round(2);

        let block_val = val.generate().unwrap();
        let block_header = header.generate().unwrap();
        let block_vote = vote.generate().unwrap();

        assert_eq!(block_vote.validator_address, block_val.address);
        assert_eq!(block_vote.height, block_header.height);
        assert_eq!(block_vote.round, 2);
        assert_eq!(block_vote.timestamp, now);
        assert_eq!(block_vote.validator_index, 1);
        assert_eq!(block_vote.vote_type, vote::Type::Precommit);

        let sign_bytes = get_vote_sign_bytes(block_header.chain_id.as_str(), &block_vote);
        assert!(!verify_signature(
            &valset1[0].get_public_key().unwrap(),
            &sign_bytes,
            &block_vote.signature
        ));
        assert!(verify_signature(
            &valset1[1].get_public_key().unwrap(),
            &sign_bytes,
            &block_vote.signature
        ));
    }
}<|MERGE_RESOLUTION|>--- conflicted
+++ resolved
@@ -2,18 +2,12 @@
 use gumdrop::Options;
 use serde::Deserialize;
 use simple_error::*;
-<<<<<<< HEAD
-use tendermint::{block, signature::Signature, vote};
-=======
 use std::convert::TryFrom;
 use tendermint::{
     block,
     signature::{self, Signature, Signer, ED25519_SIGNATURE_SIZE},
-    vote, Time,
+    vote,
 };
-
-use crate::{helpers::*, Generator, Header, Validator};
->>>>>>> f5c2f136
 
 #[derive(Debug, Options, Deserialize, Clone)]
 pub struct Vote {
